import type { Address, Chain, Hex } from 'viem'

export type AddressExplorerTab =
  | 'txs'
  | 'token_transfers'
  | 'tokens'
  | 'internal_txns'
  | 'coin_balance_history'
  | 'logs'
  | 'contract'

export type TokenExplorerTab = 'token_transfers' | 'holders' | 'contract'

export type BlockExplorerTab = 'index' | 'txs'

export type TxExplorerTab =
  | 'index'
  | 'token_transfers'
  | 'internal'
  | 'logs'
  | 'state'
  | 'raw_trace'

export type GetTxExplorerUrlOptions = {
  item: 'tx'
  tab?: TxExplorerTab
}

export type GetAddressExplorerUrlOptions = {
  item: 'address'
  tab?: AddressExplorerTab
}

export type GetTokenExplorerUrlOptions = {
  item: 'token'
  tab?: TokenExplorerTab
}

export type GetBlockExplorerUrlOptions = {
  item: 'block'
  tab?: BlockExplorerTab
}

export type GetItemExplorerUrlOptions =
  | GetTxExplorerUrlOptions
  | GetAddressExplorerUrlOptions
  | GetTokenExplorerUrlOptions
  | GetBlockExplorerUrlOptions

export type GetExplorerUrlOptions = { id: string } & GetItemExplorerUrlOptions

<<<<<<< HEAD
export type GetTxExplorerUrlParams = {
  chain: Chain
=======
export type ExplorerChainParam = { chain?: Chain }

export type GetTxExplorerOptions = {
>>>>>>> 3a8af041
  txHash: Hex
  tab?: TxExplorerTab
}
export type GetTxExplorerUrlParams = ExplorerChainParam & GetTxExplorerOptions

<<<<<<< HEAD
export type GetAddressExplorerUrlParams = {
  chain: Chain
=======
export type GetAddressExplorerOptions = {
>>>>>>> 3a8af041
  address: Address
  tab?: AddressExplorerTab
}
export type GetAddressExplorerUrlParams = ExplorerChainParam &
  GetAddressExplorerOptions

<<<<<<< HEAD
export type GetTokenExplorerUrlParams = {
  chain: Chain
=======
export type GetTokenExplorerOptions = {
>>>>>>> 3a8af041
  address: Address
  tab?: TokenExplorerTab
}
export type GetTokenExplorerUrlParams = ExplorerChainParam &
  GetTokenExplorerOptions

<<<<<<< HEAD
export type GetBlockExplorerUrlParams = {
  chain: Chain
=======
export type GetBlockExplorerOptions = {
>>>>>>> 3a8af041
  blockNumber: number
  tab?: BlockExplorerTab
}
export type GetBlockExplorerUrlParams = ExplorerChainParam &
  GetBlockExplorerOptions

export const getExplorerUrl = (
<<<<<<< HEAD
  chain: Chain,
  options?: GetExplorerUrlOptions
): string | undefined => {
=======
  chain?: Chain,
  options?: GetExplorerUrlOptions
): string | undefined => {
  if (!chain) {
    return undefined
  }
>>>>>>> 3a8af041
  const explorerUrl = chain.blockExplorers?.default.url
  if (!explorerUrl) {
    return undefined
  }
  if (!options) {
    return explorerUrl
  }
  const url = `${explorerUrl}/${options.item}/${options.id}`
  if (options.tab) {
    return `${url}?tab=${options.tab}`
  }
  return url
}

export const addressExplorerUrl = ({
  chain,
  address,
  tab,
}: GetAddressExplorerUrlParams): string | undefined => {
  return getExplorerUrl(chain, {
    item: 'address',
    id: address,
    tab,
  })
}

export const blockExplorerUrl = ({
  chain,
  blockNumber,
  tab,
}: GetBlockExplorerUrlParams): string | undefined => {
  return getExplorerUrl(chain, {
    item: 'block',
    id: blockNumber.toString(),
    tab,
  })
}

export const txExplorerUrl = ({
  chain,
  txHash,
  tab,
}: GetTxExplorerUrlParams): string | undefined => {
  return getExplorerUrl(chain, {
    item: 'tx',
    id: txHash,
    tab,
  })
}

export const tokenExplorerUrl = ({
  chain,
  address,
  tab,
}: GetTokenExplorerUrlParams): string | undefined => {
  return getExplorerUrl(chain, {
    item: 'token',
    id: address,
    tab,
  })
}<|MERGE_RESOLUTION|>--- conflicted
+++ resolved
@@ -49,49 +49,29 @@
 
 export type GetExplorerUrlOptions = { id: string } & GetItemExplorerUrlOptions
 
-<<<<<<< HEAD
-export type GetTxExplorerUrlParams = {
-  chain: Chain
-=======
 export type ExplorerChainParam = { chain?: Chain }
 
 export type GetTxExplorerOptions = {
->>>>>>> 3a8af041
   txHash: Hex
   tab?: TxExplorerTab
 }
 export type GetTxExplorerUrlParams = ExplorerChainParam & GetTxExplorerOptions
 
-<<<<<<< HEAD
-export type GetAddressExplorerUrlParams = {
-  chain: Chain
-=======
 export type GetAddressExplorerOptions = {
->>>>>>> 3a8af041
   address: Address
   tab?: AddressExplorerTab
 }
 export type GetAddressExplorerUrlParams = ExplorerChainParam &
   GetAddressExplorerOptions
 
-<<<<<<< HEAD
-export type GetTokenExplorerUrlParams = {
-  chain: Chain
-=======
 export type GetTokenExplorerOptions = {
->>>>>>> 3a8af041
   address: Address
   tab?: TokenExplorerTab
 }
 export type GetTokenExplorerUrlParams = ExplorerChainParam &
   GetTokenExplorerOptions
 
-<<<<<<< HEAD
-export type GetBlockExplorerUrlParams = {
-  chain: Chain
-=======
 export type GetBlockExplorerOptions = {
->>>>>>> 3a8af041
   blockNumber: number
   tab?: BlockExplorerTab
 }
@@ -99,18 +79,12 @@
   GetBlockExplorerOptions
 
 export const getExplorerUrl = (
-<<<<<<< HEAD
-  chain: Chain,
-  options?: GetExplorerUrlOptions
-): string | undefined => {
-=======
   chain?: Chain,
   options?: GetExplorerUrlOptions
 ): string | undefined => {
   if (!chain) {
     return undefined
   }
->>>>>>> 3a8af041
   const explorerUrl = chain.blockExplorers?.default.url
   if (!explorerUrl) {
     return undefined

--- conflicted
+++ resolved
@@ -263,17 +263,12 @@
     encryptionSk
   )
 
-<<<<<<< HEAD
-  const wallet = createClient({ account, chain, transport })
-=======
   const wallet = createClient({
     account,
     chain,
     transport,
     rpcSchema: seismicRpcSchema,
   })
-    .extend(publicActions)
->>>>>>> ddeb6d27
     .extend(walletActions)
     // @ts-ignore
     .extend(() => publicActions(pubClient))

--- conflicted
+++ resolved
@@ -147,79 +147,4 @@
     nonce: nonce!,
   }
   return sendShieldedTransaction(client, request)
-<<<<<<< HEAD
-}
-
-/**
- * @ignore
- * Represents a shielded write operation on a smart contract.
- *
- * This type defines the function signature for performing `payable` or `nonpayable`
- * operations on a shielded smart contract. The shielded write operation involves
- * encrypted payloads and enhanced privacy mechanisms for interacting with the blockchain.
- *
- * @template TChain - The blockchain chain type (extends `Chain` or `undefined`).
- * @template TAccount - The account type associated with the operation (extends `Account` or `undefined`).
- * @template abi - The ABI (Application Binary Interface) of the contract. Defaults to `Abi | readonly unknown[]`.
- * @template functionName - The name of the contract function being called, restricted to `payable` or `nonpayable` functions.
- * @template args - The arguments for the contract function, derived from the ABI and function name.
- * @template TChainOverride - An optional chain override for the transaction (extends `Chain` or `undefined`).
- *
- * @param args - The parameters for the shielded write operation. This includes:
- * - `abi`: The contract's ABI.
- * - `functionName`: The name of the function being invoked.
- * - `args`: The arguments for the function.
- * - Additional options like gas and value, depending on the chain and account.
- *
- * @returns {Promise<WriteContractReturnType>} A promise that resolves to the result of the write operation.
- *
- * @example
- * ```typescript
- * const writeContract: ShieldedWriteContract<MyChain, MyAccount> = async (args) => {
- *   const result = await shieldedWriteContract({
- *     abi: myContractAbi,
- *     functionName: 'transfer',
- *     args: [recipient, amount],
- *     value: 100n,
- *     gas: 50000n,
- *   });
- *   return result;
- * };
- *
- * const result = await writeContract({
- *   abi: myContractAbi,
- *   functionName: 'transfer',
- *   args: ['0x1234...', 100n],
- *   value: 100n,
- *   gas: 50000n,
- * });
- * console.log('Transaction hash:', result.transactionHash);
- * ```
- */
-export type ShieldedWriteContract<
-  TChain extends Chain | undefined,
-  TAccount extends Account | undefined,
-  abi extends Abi | readonly unknown[] = Abi | readonly unknown[],
-  functionName extends ContractFunctionName<
-    abi,
-    'payable' | 'nonpayable'
-  > = ContractFunctionName<abi, 'payable' | 'nonpayable'>,
-  args extends ContractFunctionArgs<
-    abi,
-    'payable' | 'nonpayable',
-    functionName
-  > = ContractFunctionArgs<abi, 'payable' | 'nonpayable', functionName>,
-  TChainOverride extends Chain | undefined = undefined,
-> = (
-  args: WriteContractParameters<
-    abi,
-    functionName,
-    args,
-    TChain,
-    TAccount,
-    TChainOverride
-  >
-) => Promise<WriteContractReturnType>
-=======
-}
->>>>>>> ec4a0771
+}
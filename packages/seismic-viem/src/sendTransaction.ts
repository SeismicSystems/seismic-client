import type {
  Account,
  Address,
  AssertCurrentChainErrorType,
  BaseError,
  Chain,
  Client,
  DeriveChain,
  FormattedTransactionRequest,
  GetChainIdErrorType,
  GetChainParameter,
  GetTransactionRequestKzgParameter,
  Hash,
  PrepareTransactionRequestErrorType,
  SendRawTransactionErrorType,
  Transport,
  UnionOmit,
} from 'viem'
import { assertCurrentChain } from 'viem'
import type {
  ParseAccountErrorType,
  SignTransactionErrorType,
} from 'viem/accounts'
import { parseAccount } from 'viem/accounts'
import {
  getChainId,
  prepareTransactionRequest,
  sendRawTransaction,
} from 'viem/actions'
import type { RecoverAuthorizationAddressErrorType } from 'viem/experimental'
import type {
  AssertRequestErrorType,
  GetTransactionErrorReturnType,
  RequestErrorType,
} from 'viem/utils'
import {
  assertRequest,
  extract,
  getAction,
  getTransactionError,
} from 'viem/utils'

import {
  SeismicTxExtras,
  TransactionSerializableSeismic,
  serializeSeismicTransaction,
} from '@sviem/chain'
import type {
  AccountNotFoundErrorType,
  AccountTypeNotSupportedErrorType,
} from '@sviem/error/account'
import {
  AccountNotFoundError,
  AccountTypeNotSupportedError,
} from '@sviem/error/account'
import { signSeismicTxTypedData } from '@sviem/signSeismicTypedData'
import type { GetAccountParameter } from '@sviem/viem-internal/account'
import type { ErrorType } from '@sviem/viem-internal/error'
import type { AssertRequestParameters } from '@sviem/viem-internal/request'

export type SendSeismicTransactionRequest<
  chain extends Chain | undefined = Chain | undefined,
  chainOverride extends Chain | undefined = Chain | undefined,
  _derivedChain extends Chain | undefined = DeriveChain<chain, chainOverride>,
> = UnionOmit<FormattedTransactionRequest<_derivedChain>, 'from'> &
<<<<<<< HEAD
  GetTransactionRequestKzgParameter &
  SeismicTxExtras
=======
  GetTransactionRequestKzgParameter & {
    encryptionPubkey: Hex
  }
>>>>>>> ddeb6d27

export type SendSeismicTransactionParameters<
  chain extends Chain | undefined = Chain | undefined,
  account extends Account | undefined = Account | undefined,
  chainOverride extends Chain | undefined = Chain | undefined,
  request extends SendSeismicTransactionRequest<
    chain,
    chainOverride
  > = SendSeismicTransactionRequest<chain, chainOverride>,
> = request &
  GetAccountParameter<account, Account | Address, true, true> &
  GetChainParameter<chain, chainOverride> &
  GetTransactionRequestKzgParameter<request>

export type SendSeismicTransactionReturnType = Hash

export type SendSeismicTransactionErrorType =
  | ParseAccountErrorType
  | GetTransactionErrorReturnType<
      | AccountNotFoundErrorType
      | AccountTypeNotSupportedErrorType
      | AssertCurrentChainErrorType
      | AssertRequestErrorType
      | GetChainIdErrorType
      | PrepareTransactionRequestErrorType
      | SendRawTransactionErrorType
      | RecoverAuthorizationAddressErrorType
      | SignTransactionErrorType
      | RequestErrorType
    >
  | ErrorType

/**
 * Sends a shielded transaction on the Seismic network.
 *
 * This function facilitates sending a transaction that includes shielded inputs such as blobs,
 * authorization lists, and encrypted calldata. The transaction is prepared, signed, and
 * submitted to the network based on the provided parameters.
 *
 * @template TChain - The type of the blockchain chain (extends `Chain` or `undefined`).
 * @template TAccount - The type of the account (extends `Account` or `undefined`).
 * @template TRequest - The specific request type for the transaction.
 * @template TChainOverride - The type of the chain override (extends `Chain` or `undefined`).
 *
 * @param client - The client instance used to execute the transaction, including chain, account,
 * and transport configurations.
 * @param parameters - The transaction parameters, including gas, value, blobs, and other details.
 *
 * @returns A promise that resolves to the result of the shielded transaction submission.
 *
 * @throws {AccountNotFoundError} If no account is provided in the client or parameters.
 * @throws {AccountTypeNotSupportedError} If the account type is unsupported for shielded transactions.
 * @throws {Error} If the `data` is invalid or missing.
 *
 * @remarks
 * - Supports various account types, including `json-rpc` and `local`.
 * - Requires a valid `data` in hexadecimal format.
 * - Throws specific errors for unsupported account types or missing account configurations.
 * - Uses the `sendRawTransaction` method for final transaction submission.
 *
 * @example
 * ```typescript
 * const result = await sendShieldedTransaction(client, {
 *   account: { address: '0x1234...' },
 *   chain: seismicChain,
 *   data: '0xabcdef...',
 *   value: 1000n,
 *   gas: 21000n,
 * });
 * console.log('Transaction hash:', result.hash);
 * ```
 */
export async function sendShieldedTransaction<
  TChain extends Chain | undefined,
  TAccount extends Account,
  const TRequest extends SendSeismicTransactionRequest<TChain, TChainOverride>,
  TChainOverride extends Chain | undefined = undefined,
>(
  client: Client<Transport, TChain, TAccount>,
  parameters: SendSeismicTransactionParameters<
    TChain,
    TAccount,
    TChainOverride,
    TRequest
  >
): Promise<SendSeismicTransactionReturnType> {
  const {
    account: account_ = client.account,
    chain = client.chain,
    accessList,
    authorizationList,
    blobs,
    data,
    gas,
    gasPrice,
    maxFeePerBlobGas,
    maxFeePerGas,
    maxPriorityFeePerGas,
    nonce,
    value,
    encryptionPubkey,
    ...rest
  } = parameters
  console.log('send shielded transaction request', parameters)

  if (typeof account_ === 'undefined')
    throw new AccountNotFoundError({
      // TODO: link this
      // docsPath: '/docs/actions/wallet/sendSeismicTransaction',
    })
  const account = account_ ? parseAccount(account_) : null

  try {
    assertRequest(parameters as AssertRequestParameters)

    const to = await (async () => {
      if (parameters.to) return parameters.to
      return undefined
    })()

    if (
      account === null ||
      account?.type === 'local' ||
      account?.type === 'json-rpc'
    ) {
      let chainId: number | undefined
      if (chain !== null) {
        chainId = await getAction(client, getChainId, 'getChainId')({})
        assertCurrentChain({
          currentChainId: chainId,
          chain,
        })
      }

      const chainFormat = client.chain?.formatters?.transactionRequest?.format

      const request = {
        ...extract(rest, { format: chainFormat }),
        accessList,
        authorizationList,
        blobs,
        chainId,
        data,
        from: account?.address,
        gas,
        gasPrice,
        maxFeePerBlobGas,
        maxFeePerGas,
        maxPriorityFeePerGas,
        nonce,
        to,
        value,
        type: 'legacy', // prepareTransactionRequest will fill the required fields using legacy spec
        encryptionPubkey,
        ...rest,
      } as any

      // @ts-ignore
      console.log('sendShieldedTransaction request', request)
      // @ts-ignore
      const preparedTx = await prepareTransactionRequest(client, request)
<<<<<<< HEAD
      const txRequest = {
        encryptionPubkey,
        ...preparedTx,
      } as any as TransactionSerializableSeismic
      if (account?.type === 'json-rpc') {
        const { typedData, signature } = await signSeismicTxTypedData(
          client,
          txRequest
        )
        const action = getAction(
          client,
          sendRawTransaction,
          'sendRawTransaction'
        )
        return await action({
          // @ts-ignore
          serializedTransaction: { data: typedData, signature },
        })
      } else {
        const serializedTransaction = await account!.signTransaction!(
          txRequest,
          // @ts-ignore
          { serializer: serializeSeismicTransaction }
        )
        return await sendRawTransaction(client, { serializedTransaction })
      }
=======
      console.log('sendShieldedTransaction preparedTx', preparedTx)
      const serializedTransaction = await account!.signTransaction!(
        { encryptionPubkey, ...preparedTx },
        { serializer: serializeSeismicTransaction }
      )
      return await sendRawTransaction(client, { serializedTransaction })
>>>>>>> ddeb6d27
    }

    if (account?.type === 'smart')
      throw new AccountTypeNotSupportedError({
        metaMessages: ['Consider using the sendUserOperation Action instead.'],
        docsPath: '/docs/actions/bundler/sendUserOperation',
        type: 'smart',
      })

    throw new AccountTypeNotSupportedError({
      docsPath: '/docs/actions/wallet/sendSeismicTransaction',
      type: (account as any)?.type,
    })
  } catch (err) {
    if (err instanceof AccountTypeNotSupportedError) throw err
    throw getTransactionError(err as BaseError, {
      ...parameters,
      account,
      chain: chain || undefined,
    })
  }
}<|MERGE_RESOLUTION|>--- conflicted
+++ resolved
@@ -63,14 +63,8 @@
   chainOverride extends Chain | undefined = Chain | undefined,
   _derivedChain extends Chain | undefined = DeriveChain<chain, chainOverride>,
 > = UnionOmit<FormattedTransactionRequest<_derivedChain>, 'from'> &
-<<<<<<< HEAD
   GetTransactionRequestKzgParameter &
   SeismicTxExtras
-=======
-  GetTransactionRequestKzgParameter & {
-    encryptionPubkey: Hex
-  }
->>>>>>> ddeb6d27
 
 export type SendSeismicTransactionParameters<
   chain extends Chain | undefined = Chain | undefined,
@@ -232,7 +226,6 @@
       console.log('sendShieldedTransaction request', request)
       // @ts-ignore
       const preparedTx = await prepareTransactionRequest(client, request)
-<<<<<<< HEAD
       const txRequest = {
         encryptionPubkey,
         ...preparedTx,
@@ -253,20 +246,16 @@
         })
       } else {
         const serializedTransaction = await account!.signTransaction!(
-          txRequest,
-          // @ts-ignore
+          {
+            encryptionPubkey,
+            messageVersion: 0,
+            type: '0x4a',
+            ...preparedTx,
+          },
           { serializer: serializeSeismicTransaction }
         )
         return await sendRawTransaction(client, { serializedTransaction })
       }
-=======
-      console.log('sendShieldedTransaction preparedTx', preparedTx)
-      const serializedTransaction = await account!.signTransaction!(
-        { encryptionPubkey, ...preparedTx },
-        { serializer: serializeSeismicTransaction }
-      )
-      return await sendRawTransaction(client, { serializedTransaction })
->>>>>>> ddeb6d27
     }
 
     if (account?.type === 'smart')

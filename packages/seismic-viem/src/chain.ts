--- conflicted
+++ resolved
@@ -1,22 +1,3 @@
-<<<<<<< HEAD
-import { concatHex, defineChain, toHex, toRlp } from 'viem'
-import type {
-  Address,
-  Hex,
-  Prettify,
-  SerializeTransactionFn,
-  Signature,
-  TransactionSerializableGeneric,
-  TransactionSerializableLegacy,
-} from 'viem'
-
-import { toYParitySignatureArray } from '@sviem/viem-internal/signature'
-
-type SeismicTxAlwaysPresent = { from: Address; type: '0x4a' }
-export type SeismicTxExtras = {
-  encryptionPubkey: Hex
-  messageVersion?: number | undefined
-=======
 import {
   concatHex,
   defineChain,
@@ -25,27 +6,34 @@
   toRlp,
 } from 'viem'
 import type {
+  Address,
   BlockIdentifier,
   BlockNumber,
   BlockTag,
   ChainFormatters,
   ExactPartial,
   Hex,
+  Prettify,
   RpcSchema,
   RpcStateOverride,
+  SerializeTransactionFn,
   Signature,
   TransactionRequest,
-  TransactionSerializable,
+  TransactionSerializableGeneric,
+  TransactionSerializableLegacy,
 } from 'viem'
 
 import { toYParitySignatureArray } from '@sviem/viem-internal/signature'
-
-export type SeismicTransactionRequest = TransactionRequest & SeismicTxExtras
 
 export type SeismicTxExtras = {
   encryptionPubkey?: Hex | undefined
->>>>>>> ddeb6d27
-}
+  messageVersion?: number | undefined
+}
+
+export type SeismicTransactionRequest = TransactionRequest & SeismicTxExtras
+
+type SeismicTxAlwaysPresent = { type: '0x4a' }
+
 export type TransactionSerializableSeismic = Prettify<
   SeismicTxExtras &
     SeismicTxAlwaysPresent &
@@ -77,10 +65,6 @@
   transaction: TransactionSerializableSeismic,
   signature?: Signature
 ): Hex => {
-<<<<<<< HEAD
-=======
-  console.log('serializeSeismicTransaction transaction', transaction)
->>>>>>> ddeb6d27
   const {
     chainId,
     nonce,
@@ -89,10 +73,6 @@
     to,
     data,
     value = 0n,
-<<<<<<< HEAD
-    data,
-=======
->>>>>>> ddeb6d27
     encryptionPubkey,
     messageVersion = 0,
   } = transaction
@@ -108,10 +88,6 @@
     gas ? toHex(gas) : '0x',
     to ?? '0x',
     value ? toHex(value) : '0x',
-<<<<<<< HEAD
-=======
-    data ?? '0x',
->>>>>>> ddeb6d27
     encryptionPubkey ?? '0x',
     messageVersion ? toHex(messageVersion) : '0x',
     data ?? '0x',

--- conflicted
+++ resolved
@@ -3,10 +3,6 @@
 
 import { ShieldedWalletClient } from '@sviem/client'
 import { signedReadContract } from '@sviem/contract/read'
-<<<<<<< HEAD
-import type { ShieldedWriteContract } from '@sviem/contract/write'
-=======
->>>>>>> ec4a0771
 import { shieldedWriteContract } from '@sviem/contract/write'
 import type {
   SendSeismicTransactionParameters,
@@ -50,15 +46,10 @@
   TChain extends Chain | undefined = Chain | undefined,
   TAccount extends Account | undefined = Account | undefined,
 > = {
-<<<<<<< HEAD
-  writeContract: ShieldedWriteContract<TChain, TAccount>
-  readContract: SignedReadContract
-=======
   writeContract: WriteContract<TChain, TAccount>
   twriteContract: WriteContract<TChain, TAccount>
   readContract: ReadContract
   treadContract: ReadContract
->>>>>>> ec4a0771
   signedCall: SignedCall<TChain>
   sendShieldedTransaction: <
     const request extends SendSeismicTransactionRequest<TChain, TChainOverride>,

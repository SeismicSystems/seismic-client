--- conflicted
+++ resolved
@@ -1,6 +1,6 @@
 {
   "name": "seismic-react",
-  "version": "1.0.4",
+  "version": "1.0.5",
   "description": "React components for Seismic.",
   "type": "module",
   "main": "dist/_cjs/index.js",
@@ -38,12 +38,8 @@
     "typescript": ">=5.0.4",
     "viem": "2.x",
     "wagmi": "^2.0.0",
-<<<<<<< HEAD
     "seismic-viem": "1.0.12"
-=======
-    "@rainbow-me/rainbowkit": "^2.0.0",
     "seismic-viem": "1.0.14"
->>>>>>> e6bea12f
   },
   "peerDependenciesMeta": {
     "typescript": {

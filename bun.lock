--- conflicted
+++ resolved
@@ -62,11 +62,7 @@
     },
     "packages/seismic-react": {
       "name": "seismic-react",
-<<<<<<< HEAD
-      "version": "1.0.47",
-=======
       "version": "1.0.50",
->>>>>>> 27edf6c6
       "peerDependencies": {
         "@rainbow-me/rainbowkit": "^2.0.0",
         "react": "^18",
@@ -90,11 +86,7 @@
     },
     "packages/seismic-viem": {
       "name": "seismic-viem",
-<<<<<<< HEAD
-      "version": "1.0.47",
-=======
       "version": "1.0.50",
->>>>>>> 27edf6c6
       "dependencies": {
         "@noble/ciphers": "^1.2.0",
         "@noble/curves": "^1.8.0",
@@ -2686,11 +2678,7 @@
 
     "rpc-websockets/uuid": ["uuid@8.3.2", "", { "bin": { "uuid": "dist/bin/uuid" } }, "sha512-+NYs2QeMWy+GWFOEm9xnn6HCDp0l7QBD7ml8zLUmJ+93Q5NF0NocErnwkTkXVFNiX3/fpC6afS8Dhb/gz7R7eg=="],
 
-<<<<<<< HEAD
-    "seismic-bot/@types/bun": ["@types/bun@1.3.2", "", { "dependencies": { "bun-types": "1.3.2" } }, "sha512-t15P7k5UIgHKkxwnMNkJbWlh/617rkDGEdSsDbu+qNHTaz9SKf7aC8fiIlUdD5RPpH6GEkP0cK7WlvmrEBRtWg=="],
-=======
     "seismic-bot/@types/bun": ["@types/bun@1.3.3", "", { "dependencies": { "bun-types": "1.3.3" } }, "sha512-ogrKbJ2X5N0kWLLFKeytG0eHDleBYtngtlbu9cyBKFtNL3cnpDZkNdQj8flVf6WTZUX5ulI9AY1oa7ljhSrp+g=="],
->>>>>>> 27edf6c6
 
     "seismic-spammer/seismic-viem": ["seismic-viem@1.0.15", "", { "dependencies": { "@noble/ciphers": "^1.2.0", "@noble/curves": "^1.8.0", "@noble/hashes": "^1.7.0", "viem": "^2.21.50" } }, "sha512-xw6lZuZ0l1SeoAFfaqpIY2Hd09WtsjqKWlqtDqWZ3ZNStOCYEFR6m8W7MQYnc1fKpSV93JJNsV9m0GOoclPYXQ=="],
 
@@ -2810,11 +2798,7 @@
 
     "p-locate/p-limit/yocto-queue": ["yocto-queue@0.1.0", "", {}, "sha512-rVksvsnNCdJ/ohGc6xgPwyN8eheCxsiLM8mxuE/t/mOVqJewPuO1miLpTHQiRgTKCLexL4MeAFVagts7HmNZ2Q=="],
 
-<<<<<<< HEAD
-    "seismic-bot/@types/bun/bun-types": ["bun-types@1.3.2", "", { "dependencies": { "@types/node": "*" }, "peerDependencies": { "@types/react": "^19" } }, "sha512-i/Gln4tbzKNuxP70OWhJRZz1MRfvqExowP7U6JKoI8cntFrtxg7RJK3jvz7wQW54UuvNC8tbKHHri5fy74FVqg=="],
-=======
     "seismic-bot/@types/bun/bun-types": ["bun-types@1.3.3", "", { "dependencies": { "@types/node": "*" } }, "sha512-z3Xwlg7j2l9JY27x5Qn3Wlyos8YAp0kKRlrePAOjgjMGS5IG6E7Jnlx736vH9UVI4wUICwwhC9anYL++XeOgTQ=="],
->>>>>>> 27edf6c6
 
     "seismic-viem-tests/@types/bun/bun-types": ["bun-types@1.2.18", "", { "dependencies": { "@types/node": "*" }, "peerDependencies": { "@types/react": "^19" } }, "sha512-04+Eha5NP7Z0A9YgDAzMk5PHR16ZuLVa83b26kH5+cp1qZW4F6FmAURngE7INf4tKOvCE69vYvDEwoNl1tGiWw=="],
 

--- conflicted
+++ resolved
@@ -8,14 +8,6 @@
   "type": "module",
   "scripts": {
     "clean": "rimraf packages/*/dist -g; rimraf tests/*/dist -g; ",
-<<<<<<< HEAD
-    "lint": "eslint packages; eslint tests",
-    "typecheck": "tsc -b --noEmit",
-    "docs:dev": "vocs dev",
-    "docs:build": "vocs build",
-    "docs:preview": "vocs preview",
-    "docs:gen": "bun run viem:docs:gen; bun prettier --write ./docs/pages",
-=======
     "typecheck": "bun run --cwd packages/seismic-viem typecheck",
     "lint": "bun run lint:eslint && bun run lint:prettier",
     "lint:check": "bun run clean; bun run lint:eslint:check && bun run lint:prettier:check",
@@ -23,15 +15,18 @@
     "lint:eslint:check": "eslint ./packages && eslint ./tests",
     "lint:prettier": "prettier ./packages --write; prettier ./tests --write",
     "lint:prettier:check": "prettier ./packages -c && prettier ./tests -c",
->>>>>>> ec4a0771
-    "viem:docs:gen": "bun run --cwd packages/seismic-viem docs:gen",
-    "viem:docs:check": "bun run --cwd packages/seismic-viem docs:check",
+    "docs:dev": "vocs dev",
+    "docs:build": "vocs build",
+    "docs:preview": "vocs preview",
+    "docs:gen": "bun run viem:docs:gen; bun prettier --write ./docs/pages",
     "viem:build": "bun run --cwd packages/seismic-viem build",
     "viem:publish": "npm publish -w packages/seismic-viem",
     "viem:test:anvil": "bun run --cwd tests/seismic-viem test:anvil",
     "viem:test:devnet": "bun run --cwd tests/seismic-viem test:devnet",
     "viem:docs:build": "bun run --cwd packages/seismic-viem vocs build",
-    "viem:docs:preview": "bun run --cwd packages/seismic-viem vocs preview"
+    "viem:docs:preview": "bun run --cwd packages/seismic-viem vocs preview",
+    "viem:docs:gen": "bun run --cwd packages/seismic-viem docs:gen",
+    "viem:docs:check": "bun run --cwd packages/seismic-viem docs:check"
   },
   "peerDependencies": {
     "typescript": "^5.7.2"

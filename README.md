--- conflicted
+++ resolved
@@ -36,12 +36,8 @@
 
 Create a `.env` file in the repo root. These variables are only used for running tests. This file should have:
 
-<<<<<<< HEAD
-- `SRETH_ROOT`: the path to your local `seismic` directory
-=======
 - `SRETH_ROOT`: the path to your local `seismic-reth` directory
 - `SFOUNDRY_ROOT`: the path to your local `seismic-foundry` directory
->>>>>>> 1a6c5ee7
 
 Optionally, you may set these variables to specify where `reth` will store its state:
 

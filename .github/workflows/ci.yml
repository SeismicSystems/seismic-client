name: CI

on:
  push:
    branches: ['main']
  pull_request:
    branches: ['main']

concurrency:
  group: global-self-hosted-runner
  cancel-in-progress: false

jobs:
  lint:
    runs-on: ubuntu-24.04
    steps:
      - name: Check out repo
        uses: actions/checkout@v3
      - name: Install dependencies
        run: bun install
      - name: Check lint
        run: bun run lint:check

  test:
    runs-on: self-hosted
    env:
      SEISMIC_ROOT: /home/azureuser/seismic/seismic-reth
      RETH_DATA_DIR: /home/azureuser/.seismic-reth/data
      RETH_STATIC_FILES: /home/azureuser/.seismic-reth/static_files
      SEISMIC_RETH_FILES: /home/azureuser/.seismic-reth
    steps:
      - name: Check out repo
        uses: actions/checkout@v3
      - name: Build reth
        run: |
          cd "$SEISMIC_ROOT"
<<<<<<< HEAD
          cargo build --release --bin seismic-reth
=======
          cargo build --bin seismic-reth
>>>>>>> 620b24ef
      - name: Return to main repo
        run: cd "$GITHUB_WORKSPACE"
      - name: Create .env
        run: |
          echo "SEISMIC_ROOT=$SEISMIC_ROOT" > .env
          echo "RETH_DATA_DIR=$RETH_DATA_DIR" >> .env
          echo "RETH_STATIC_FILES=$RETH_STATIC_FILES" >> .env
      - name: Install dependencies
        run: bun install
      - name: Test devnet
        run: bun viem:test:devnet
      - name: Remove reth files
        run: rm -rf "$SEISMIC_RETH_FILES"
      - name: Test anvil
        run: bun viem:test:anvil<|MERGE_RESOLUTION|>--- conflicted
+++ resolved
@@ -5,10 +5,6 @@
     branches: ['main']
   pull_request:
     branches: ['main']
-
-concurrency:
-  group: global-self-hosted-runner
-  cancel-in-progress: false
 
 jobs:
   lint:
@@ -23,6 +19,9 @@
 
   test:
     runs-on: self-hosted
+    concurrency:
+      group: global-self-hosted-runner
+      cancel-in-progress: false
     env:
       SEISMIC_ROOT: /home/azureuser/seismic/seismic-reth
       RETH_DATA_DIR: /home/azureuser/.seismic-reth/data
@@ -34,11 +33,7 @@
       - name: Build reth
         run: |
           cd "$SEISMIC_ROOT"
-<<<<<<< HEAD
-          cargo build --release --bin seismic-reth
-=======
           cargo build --bin seismic-reth
->>>>>>> 620b24ef
       - name: Return to main repo
         run: cd "$GITHUB_WORKSPACE"
       - name: Create .env

--- conflicted
+++ resolved
@@ -19,11 +19,7 @@
   test:
     runs-on: self-hosted
     env:
-<<<<<<< HEAD
-      SEISMIC_ROOT: /home/azureuser/seismic/seismic
-=======
       SEISMIC_ROOT: /home/azureuser/seismic/seismic-reth
->>>>>>> 2b96b6ec
       RETH_DATA_DIR: /home/azureuser/.seismic-reth/data
       RETH_STATIC_FILES: /home/azureuser/.seismic-reth/static_files
       SEISMIC_RETH_FILES: /home/azureuser/.seismic-reth

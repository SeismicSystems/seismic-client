import { afterAll, beforeAll, describe, test } from 'bun:test'
import { Chain } from 'viem'
import { privateKeyToAccount } from 'viem/accounts'

<<<<<<< HEAD
import { SeismicTxExtras, serializeSeismicTransaction } from '@sviem/chain.ts'
import { createShieldedWalletClient } from '@sviem/client.ts'
import { randomEncryptionNonce } from '@sviem/crypto/nonce.ts'
import { compressPublicKey } from '@sviem/crypto/secp.ts'
import { envChain, setupNode } from '@test/process/node.ts'
=======
import { envChain, setupNode } from '@sviem-tests/process/node.ts'
import { testSeismicTxEncoding } from '@sviem-tests/tests/encoding.ts'
import { loadDotenv } from '@test/env.ts'
>>>>>>> 47d1404a

const ENC_SK =
  '0x311d54d3bf8359c70827122a44a7b4458733adce3c51c6b59d9acfce85e07505'
const ENC_PK =
  '0x028e76821eb4d77fd30223ca971c49738eb5b5b71eabe93f96b348fdce788ae5a0'

const TEST_ACCOUNT_PRIVATE_KEY =
  '0xac0974bec39a17e36ba4a6b4d238ff944bacb478cbed5efcae784d7bf4f2ff80'
const testAccount = privateKeyToAccount(TEST_ACCOUNT_PRIVATE_KEY)

<<<<<<< HEAD
// Running on a different port because contract.test.ts uses 8545
const chain = envChain()
const { url, exitProcess } = await setupNode(chain, {
  port: 8546,
  silent: true,
})

const testSeismicTxEncoding = async () => {
  expect(ENC_PK).toBe(compressPublicKey(privateKeyToAccount(ENC_SK).publicKey))
  const tx: TransactionSerializableLegacy = {
    chainId: chain.id,
    nonce: 2,
    gasPrice: 1000000000n,
    gas: 100000n,
    to: '0xd3e8763675e4c425df46cc3b5c0f6cbdac396046',
    value: 1000000000000000n,
    data: '0xfc3c2cf4943c327f19af0efaf3b07201f608dd5c8e3954399a919b72588d3872b6819ac3d13d3656cbb38833a39ffd1e73963196a1ddfa9e4a5d595fdbebb875',
  }

  const seismicExtras: SeismicTxExtras = {
    encryptionNonce: '0xbe038ada26fea4ebcb4a6107',
    encryptionPubkey: ENC_PK,
    messageVersion: 0,
  }
=======
let chain: Chain
let url: string
let exitProcess: () => Promise<void>
>>>>>>> 47d1404a

beforeAll(async () => {
  loadDotenv()
  chain = envChain()
  const node = await setupNode(chain, {
    port: 8546,
    silent: true,
  })
<<<<<<< HEAD
  const preparedTx = await prepareTransactionRequest(client, tx)
  const serializedTransaction = await testAccount!.signTransaction!(
    // @ts-ignore
    { ...seismicExtras, ...preparedTx },
    // @ts-ignore
    { serializer: serializeSeismicTransaction }
  )

  // const signature = {
  //   r: '0x1e7a28fd3647ab10173d940fe7e561f7b06185d3d6a93b83b2f210055dd27f04',
  //   s: '0x779d1157c4734323923df2f41073ecb016719a577ce774ef4478c9b443caacb3',
  //   v: '28',
  //   yParity: 1,
  // }

  const expected =
    chain.id === anvil.id
      ? '0x4af8d3827a6902843b9aca00830186a094d3e8763675e4c425df46cc3b5c0f6cbdac39604687038d7ea4c68000a1028e76821eb4d77fd30223ca971c49738eb5b5b71eabe93f96b348fdce788ae5a08080b840fc3c2cf4943c327f19af0efaf3b07201f608dd5c8e3954399a919b72588d3872b6819ac3d13d3656cbb38833a39ffd1e73963196a1ddfa9e4a5d595fdbebb87501a0b70db080d153599a2b537e354a153202cacc3f8c702f84b16a9eb7c8ca9fc044a00c5e4dfcb38d6ae69b155a9e2e2a6ef2e0924d92a7607f7bca667aab8bc51f09'
      : '0x4af8d282140402843b9aca00830186a094d3e8763675e4c425df46cc3b5c0f6cbdac39604687038d7ea4c68000a1028e76821eb4d77fd30223ca971c49738eb5b5b71eabe93f96b348fdce788ae5a080b840fc3c2cf4943c327f19af0efaf3b07201f608dd5c8e3954399a919b72588d3872b6819ac3d13d3656cbb38833a39ffd1e73963196a1ddfa9e4a5d595fdbebb87501a0dfd331537d7806adf02419542fb9d16cc44630b4fee8083ab825f8f81795f04ca040724ccef9878ad50de7db37207aa8b343c7acbb0fb20a15993f570bf5864469'
  // @ts-ignore
  expect(serializedTransaction).toBe(expected)
}
=======
  url = node.url
  exitProcess = node.exitProcess
})
>>>>>>> 47d1404a

describe('Seismic Transaction Encoding', async () => {
  test(
    'node detects and parses seismic transaction',
    () =>
      testSeismicTxEncoding({
        chain,
        account: testAccount,
        url,
        encryptionSk: ENC_SK,
        encryptionPubkey: ENC_PK,
      }),
    {
      timeout: 20_000,
    }
  )
})

afterAll(async () => {
  await exitProcess()
})

// 0xf89c
// 827a69
// 02843b9aca00830186a094d3e8763675e4c425df46cc3b5c0f6cbdac39604687038d7ea4c68000a1028e76821eb4d77fd30223ca971c49738eb5b5b71eabe93f96b348fdce788ae5a08cbe038ada26fea4ebcb4a610780b840fc3c2cf4943c327f19af0efaf3b07201f608dd5c8e3954399a919b72588d3872b6819ac3d13d3656cbb38833a39ffd1e73963196a1ddfa9e4a5d595fdbebb875<|MERGE_RESOLUTION|>--- conflicted
+++ resolved
@@ -2,17 +2,9 @@
 import { Chain } from 'viem'
 import { privateKeyToAccount } from 'viem/accounts'
 
-<<<<<<< HEAD
-import { SeismicTxExtras, serializeSeismicTransaction } from '@sviem/chain.ts'
-import { createShieldedWalletClient } from '@sviem/client.ts'
-import { randomEncryptionNonce } from '@sviem/crypto/nonce.ts'
-import { compressPublicKey } from '@sviem/crypto/secp.ts'
-import { envChain, setupNode } from '@test/process/node.ts'
-=======
 import { envChain, setupNode } from '@sviem-tests/process/node.ts'
 import { testSeismicTxEncoding } from '@sviem-tests/tests/encoding.ts'
 import { loadDotenv } from '@test/env.ts'
->>>>>>> 47d1404a
 
 const ENC_SK =
   '0x311d54d3bf8359c70827122a44a7b4458733adce3c51c6b59d9acfce85e07505'
@@ -23,36 +15,9 @@
   '0xac0974bec39a17e36ba4a6b4d238ff944bacb478cbed5efcae784d7bf4f2ff80'
 const testAccount = privateKeyToAccount(TEST_ACCOUNT_PRIVATE_KEY)
 
-<<<<<<< HEAD
-// Running on a different port because contract.test.ts uses 8545
-const chain = envChain()
-const { url, exitProcess } = await setupNode(chain, {
-  port: 8546,
-  silent: true,
-})
-
-const testSeismicTxEncoding = async () => {
-  expect(ENC_PK).toBe(compressPublicKey(privateKeyToAccount(ENC_SK).publicKey))
-  const tx: TransactionSerializableLegacy = {
-    chainId: chain.id,
-    nonce: 2,
-    gasPrice: 1000000000n,
-    gas: 100000n,
-    to: '0xd3e8763675e4c425df46cc3b5c0f6cbdac396046',
-    value: 1000000000000000n,
-    data: '0xfc3c2cf4943c327f19af0efaf3b07201f608dd5c8e3954399a919b72588d3872b6819ac3d13d3656cbb38833a39ffd1e73963196a1ddfa9e4a5d595fdbebb875',
-  }
-
-  const seismicExtras: SeismicTxExtras = {
-    encryptionNonce: '0xbe038ada26fea4ebcb4a6107',
-    encryptionPubkey: ENC_PK,
-    messageVersion: 0,
-  }
-=======
 let chain: Chain
 let url: string
 let exitProcess: () => Promise<void>
->>>>>>> 47d1404a
 
 beforeAll(async () => {
   loadDotenv()
@@ -61,34 +26,9 @@
     port: 8546,
     silent: true,
   })
-<<<<<<< HEAD
-  const preparedTx = await prepareTransactionRequest(client, tx)
-  const serializedTransaction = await testAccount!.signTransaction!(
-    // @ts-ignore
-    { ...seismicExtras, ...preparedTx },
-    // @ts-ignore
-    { serializer: serializeSeismicTransaction }
-  )
-
-  // const signature = {
-  //   r: '0x1e7a28fd3647ab10173d940fe7e561f7b06185d3d6a93b83b2f210055dd27f04',
-  //   s: '0x779d1157c4734323923df2f41073ecb016719a577ce774ef4478c9b443caacb3',
-  //   v: '28',
-  //   yParity: 1,
-  // }
-
-  const expected =
-    chain.id === anvil.id
-      ? '0x4af8d3827a6902843b9aca00830186a094d3e8763675e4c425df46cc3b5c0f6cbdac39604687038d7ea4c68000a1028e76821eb4d77fd30223ca971c49738eb5b5b71eabe93f96b348fdce788ae5a08080b840fc3c2cf4943c327f19af0efaf3b07201f608dd5c8e3954399a919b72588d3872b6819ac3d13d3656cbb38833a39ffd1e73963196a1ddfa9e4a5d595fdbebb87501a0b70db080d153599a2b537e354a153202cacc3f8c702f84b16a9eb7c8ca9fc044a00c5e4dfcb38d6ae69b155a9e2e2a6ef2e0924d92a7607f7bca667aab8bc51f09'
-      : '0x4af8d282140402843b9aca00830186a094d3e8763675e4c425df46cc3b5c0f6cbdac39604687038d7ea4c68000a1028e76821eb4d77fd30223ca971c49738eb5b5b71eabe93f96b348fdce788ae5a080b840fc3c2cf4943c327f19af0efaf3b07201f608dd5c8e3954399a919b72588d3872b6819ac3d13d3656cbb38833a39ffd1e73963196a1ddfa9e4a5d595fdbebb87501a0dfd331537d7806adf02419542fb9d16cc44630b4fee8083ab825f8f81795f04ca040724ccef9878ad50de7db37207aa8b343c7acbb0fb20a15993f570bf5864469'
-  // @ts-ignore
-  expect(serializedTransaction).toBe(expected)
-}
-=======
   url = node.url
   exitProcess = node.exitProcess
 })
->>>>>>> 47d1404a
 
 describe('Seismic Transaction Encoding', async () => {
   test(

--- conflicted
+++ resolved
@@ -1,14 +1,6 @@
 import { describe, test } from 'bun:test'
 
-<<<<<<< HEAD
-import {
-  deriveAesKey,
-  sharedKeyFromPoint,
-  sharedSecretPoint,
-} from '@sviem/crypto/aes.ts'
-=======
 import { testAesKeygen } from '@sviem-tests/tests/aesKeygen.ts'
->>>>>>> 47d1404a
 
 describe('AES', async () => {
   test('generates AES key correctly', testAesKeygen)

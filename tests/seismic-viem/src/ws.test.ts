import { afterAll, beforeAll, describe, test } from 'bun:test'
import { Chain } from 'viem'

<<<<<<< HEAD
import { seismicDevnet } from '@sviem/chain.ts'
import { createShieldedPublicClient } from '@sviem/client.ts'
=======
import { buildNode, envChain, setupNode } from '@sviem-tests/index.ts'
import { testWsConnection } from '@sviem-tests/tests/ws.ts'
import { loadDotenv } from '@test/env.ts'

let chain: Chain
let port: number
let exitProcess: () => Promise<void>

beforeAll(async () => {
  loadDotenv()
  chain = envChain()
  port = 8549
  await buildNode(chain)
  const node = await setupNode(chain, { port, ws: true })
  exitProcess = node.exitProcess
})
>>>>>>> 47d1404a

describe('ws', () => {
  test(
    'should connect to the ws',
    async () => {
      await testWsConnection({
        chain,
        wsUrl: `ws://localhost:${port}`,
      })
    },
    { timeout: 20_000 }
  )
})

afterAll(async () => {
  await exitProcess()
})<|MERGE_RESOLUTION|>--- conflicted
+++ resolved
@@ -1,10 +1,6 @@
 import { afterAll, beforeAll, describe, test } from 'bun:test'
 import { Chain } from 'viem'
 
-<<<<<<< HEAD
-import { seismicDevnet } from '@sviem/chain.ts'
-import { createShieldedPublicClient } from '@sviem/client.ts'
-=======
 import { buildNode, envChain, setupNode } from '@sviem-tests/index.ts'
 import { testWsConnection } from '@sviem-tests/tests/ws.ts'
 import { loadDotenv } from '@test/env.ts'
@@ -21,7 +17,6 @@
   const node = await setupNode(chain, { port, ws: true })
   exitProcess = node.exitProcess
 })
->>>>>>> 47d1404a
 
 describe('ws', () => {
   test(
